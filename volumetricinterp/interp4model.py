# Class for interpolation technique developed in 2022
# This is a completely independent approach and prioritized features needed for
#   integrating AMISR measurements into numerical models/raytracers.  Specfically,
#   this algorithm forces boundary conditions to reasonable values and avoids
#   non-physical artifacts.  It fits a modified Chapman profile to clusters of
#   beams and performs a constrained 2D fit on the resulting profile parameters.

import configparser
import argparse
import h5py
import numpy as np
import pymap3d as pm
from scipy.optimize import curve_fit
from scipy.spatial import Delaunay


# rearrange order/naming convention to match text
def chapman(z, N0, z0, HB, HT):

    # From Schunk and Nagy, 2009; eqn 11.57
    # Topside
    zp = (z-z0)/HT
    NeT = N0*np.exp(1-zp-np.exp(-zp))

    # Bottomside
    zp = (z-z0)/HB
    NeB = N0*np.exp(1-zp-np.exp(-zp))

    Ne = NeB.copy()
    Ne[z>=z0] = NeT[z>=z0]

    return Ne

def hav_new(az1, el1, b, d):
    el2 = np.arcsin(np.sin(el1)*np.cos(d) + np.cos(el1)*np.sin(d)*np.cos(b))
    az2 = az1 + np.arctan2(np.sin(b)*np.sin(d)*np.cos(el1), np.cos(d)-np.sin(el1)*np.sin(el2))
    return az2, el2

class BasisFunctions(object):
    def __init__(self, caz, cel):

        self.caz = caz
        self.cel = cel
        self.Nbasis = len(cel)

    # # Convert to solid angle???
    # def Phi(self, i, x, y):
    #     r = np.sqrt((x-self.cx[i])**2 + (y-self.cy[i])**2)
    #     # return r**2*np.log10(r)
    #     return r**3

    def Phi(self, i, az, el):
        a = np.sin((el-self.cel[i])/2)**2 + np.cos(el)*np.cos(self.cel[i])*np.sin((az-self.caz[i])/2)**2
        c = 2*np.arctan2(np.sqrt(a),np.sqrt(1-a))
        # r = np.sqrt((x-cx[i])**2 + (y-cy[i])**2)
        # return r**2*np.log10(r)
        return c**3





class Interp4Model(object):
    def __init__(self, config_file):
        filename = self.read_config(config_file)
        self.load_datafile(filename)
        self.cluster_beams()
        self.fit_profiles()
        self.fit_2d()
        self.save_output()

# def parse_list(s):
#     return [float(i) for i in s.split(',')]

    def read_config(self, config_file):
        # read config file
        # filename
        # data filter params
        # initial guess for chapman params
        # boundary location/values
        config = configparser.ConfigParser(converters={'list': lambda s: [float(i) for i in s.split(',')]})
        config.read(config_file)
        filename = config.get('DEFAULT', 'FILENAME')
        self.output_filename = config.get('DEFAULT', 'OUTPUTFILENAME')
        self.boundary_value = config.getlist('DEFAULT', 'BOUNDARY_VALUE')
        # self.boundary_circle = config.getfloat('DEFAULT', 'BOUNDARY_CIRCLE')
        self.cent_az = config.getfloat('DEFAULT', 'CENT_AZ')
        self.cent_el = config.getfloat('DEFAULT', 'CENT_EL')
        self.starttime = config.get('DEFAULT', 'STARTTIME')
        self.endtime = config.get('DEFAULT', 'ENDTIME')
        return filename

    def load_datafile(self, filename):
        # amisr_file = '/Users/e30737/Desktop/Data/AMISR/RISR-N/2017/20171119.001_lp_1min-fitcal.h5'
        # amisr_file = '/Users/e30737/Desktop/Data/AMISR/RISR-N/2019/20190510.001_lp_5min-fitcal.h5'
        # amisr_file = '/Users/e30737/Desktop/Data/AMISR/synthetic/imaging_chapman.h5'
        with h5py.File(filename, 'r') as h5:
            self.beamcode = h5['BeamCodes'][:]
            # lat = h5['Geomag/Latitude'][:]
            # lon = h5['Geomag/Longitude'][:]
            self.alt = h5['Geomag/Altitude'][:]
            self.dens = h5['FittedParams/Ne'][:]
            self.dens_err = h5['FittedParams/dNe'][:]
            chi2 = h5['FittedParams/FitInfo/chi2'][:]
            fitcode = h5['/FittedParams/FitInfo/fitcode'][:]
            site_lat = h5['Site/Latitude'][()]
            site_lon = h5['Site/Longitude'][()]
            site_alt = h5['Site/Altitude'][()]
            # self.time = h5['Time/UnixTime'][:10,0]
            self.time = h5['Time/UnixTime'][:,0]
            # print(dt.datetime.utcfromtimestamp(h5['Time/UnixTime'][0,0]))

        # print(np.diff(range0))
        # time = utime.astype(np.datetime64)
        # self.time = utime[:10].astype('datetime64[s]')
        # print(time[0].astype('datetime64[s]'))


        # lat = lat[np.isfinite(dens)]
        # lon = lon[np.isfinite(dens)]
        # alt = alt[np.isfinite(dens)]
        # eobs = dens_err[np.isfinite(dens)]
        # vobs = dens[np.isfinite(dens)]

        # data_check = np.array([dens_err>1.e10, dens_err<1.e12, chi2>0.1, chi2<10., np.isin(fitcode,[1,2,3,4])])
        data_check = np.array([chi2>0.1, chi2<10., np.isin(fitcode,[1,2,3,4])])
        # If ANY elements of data_check are FALSE, flag index as bad data
        bad_data = np.squeeze(np.any(data_check==False,axis=0,keepdims=True))
        self.dens[bad_data] = np.nan
        self.dens_err[bad_data] = np.nan

        # # Also remove high altitude points with extremely low error and low Ne values - these bias the topside fit
        # bad_data = ((alt>400.*1000) & (dens_err<1.e10) & (dens<5.e10))
        # dens[bad_data] = np.nan
        # dens_err[bad_data] = np.nan


# # find time index
# targtime = np.datetime64('2017-11-21T19:20')
# print(targtime)
# tidx = np.argmin(np.abs(time-targtime))
# print(tidx, time[tidx].astype('datetime64[s]'))

    def cluster_beams(self):

        r = np.cos(self.beamcode[:,2]*np.pi/180.)
        t = self.beamcode[:,1]*np.pi/180.
        points = np.array([r*np.sin(t), r*np.cos(t)]).T

        # Calculate Delaunay triangulation simplices
        tri = Delaunay(points).simplices

        # Eliminate simplices that are very close to colinear
        # If points truely colinear, resulting triangle has area of zero
        # Remove simplices where the determinate of the points is close to zero (<1e3)
        D = np.linalg.det(np.array([np.ones(tri.shape), points[tri,0], points[tri,1]]).transpose(1,0,2))
        self.tri2 = tri[D>1.e-3]

        # Find center of each cluster
        clust_points = np.mean(points[self.tri2, :], axis=1)
        self.clust_el = np.arccos(np.sqrt(clust_points[:,0]**2 + clust_points[:,1]**2))
        self.clust_az = np.arctan2(clust_points[:,0], clust_points[:,1])

# # Plot
# fig = plt.figure(figsize=(15,15))
# ax = fig.add_subplot(111, projection='polar')
# ax.set_theta_direction(-1)
# ax.set_theta_offset(np.pi/2.0)
# ax.set_rlabel_position(100.)
# elticks = np.arange(20., 90., 10.)
# ax.set_rticks(np.cos(elticks*np.pi/180.))
# ax.set_yticklabels([str(int(el))+u'\N{DEGREE SIGN}' for el in elticks])
#
# ax.scatter(t, r)
# ax.triplot(t, r, tri2)
# ax.scatter(clust_t, clust_r)
# # for i in range(len(clust_t)):
# #     ax.text(clust_t[i], clust_r[i], i)
# plt.savefig(figure_ouput_dir+'beam_clusters.png', bbox_inches='tight')


    def fit_profiles(self):

        # self.chapman_coefficients = np.empty((len(self.time),len(self.tri2),4))
        # plot_simplices = [50,29,18,25]
        # simplices_colors = ['lime','cyan','red','yellow']
        
        # print(self.time, np.datetime64(self.starttime).astype('int'))
        
        
        stidx = np.argmin(np.abs(self.time-np.datetime64(self.starttime).astype('int')))
        etidx = np.argmin(np.abs(self.time-np.datetime64(self.endtime).astype('int')))
        self.chapman_coefficients = np.empty((etidx-stidx,len(self.tri2),4))

        # for tidx in range(len(self.time)):
        for tidx in range(stidx, etidx):
            print('profile fit - ' + str(self.time[tidx].astype('datetime64[s]')))

            for i, clust_index in enumerate(self.tri2):

                # Select data points for each beam cluster
                a = self.alt[clust_index]
                d = self.dens[tidx,clust_index,:]
                dd = self.dens_err[tidx,clust_index,:]

                # Filter high altitude points with extremely low error and low Ne values - these bias the topside fit
                filt_data = ((a>400.*1000) & (dd<5.e10) & (d<5.e10))
                good_data = (np.isfinite(d) & np.isfinite(dd) & (dd!=0.) & ~filt_data)
                # print(a[good_data])
                # print(d[good_data], dd[good_data])
                # print(d[good_data], self.chapman(a[good_data], 4.e11,300.*1000.,50.*1000.,100.*1000.))

                try:
                    coeffs, _ = curve_fit(chapman, a[good_data], d[good_data], sigma=dd[good_data], p0=[4.e11,300.*1000.,50.*1000.,100.*1000.], bounds=[[0.,0.,0.,0.],[np.inf,np.inf,np.inf,np.inf]], absolute_sigma=True)
                except RuntimeError:
                    coeffs = [np.nan, np.nan, np.nan, np.nan]

                self.chapman_coefficients[tidx-stidx,i] = np.array(coeffs)
                # chapman_coefficients.append(coeffs)

                # if i in plot_simplices:
                #     fig = plt.figure(figsize=(7,5))
                #     ax = fig.add_subplot(111)
                #
                #     ax.scatter(d[filt_data], a[filt_data]/1000., color='red', s=150)
                #
                #     c = ax.scatter(d, a/1000., c=dd, vmin=0., vmax=3.e11, cmap='cividis')
                #     plt.colorbar(c, label=r'Electron Density Error (m$^{-3}$)')
                #
                #     ai = np.arange(100., 700., 1.)*1000.
                #     di = chapman(ai, *coeffs)
                #     ax.plot(di, ai/1000., color='orange')
                #     ax.set_xlim([0.,1.e12])
                #     ax.set_xlabel(r'Electron Density (m$^{-3}$)')
                #     ax.set_ylabel('Altitude (km)')
                #
                #     # print parameters
                #     nl = '\n'
                #     textstring = rf'$N_0$ = {coeffs[0]:.2e} m$^{{-3}}${nl}$z_0$ = {coeffs[1]/1000.:.2f} km{nl}$H_B$ = {coeffs[2]/1000.:.2f} km{nl}$H_T$ = {coeffs[3]/1000.:.2f} km'
                #     bbox = dict(edgecolor=simplices_colors[plot_simplices.index(i)], facecolor='white', linewidth=2)
                #     ax.text(0.49, 0.7, textstring, fontsize=15, bbox=bbox, transform=ax.transAxes)
                #
                #     plt.savefig(figure_ouput_dir+'profile_fit{:02d}.png'.format(i), bbox_inches='tight')

                # ax.text(100000., 9.0e11, 'HmT={:.2e}'.format(coeffs[1]))
                # ax.text(100000., 8.5e11, 'HmB={:.2e}'.format(coeffs[2]))
                # ax.text(100000., 8.0e11, 'hmF2={:.2e}'.format(coeffs[3]))

            # chapman_coefficients[tidx] = np.array(chapman_coefficients)
            # clust_az = np.array(clust_az)
            # clust_el = np.array(clust_el)
            # print(chapman_coefficients.shape, clust_az.shape, clust_el.shape)


    def fit_2d(self):

        # vobs = self.chapman_coefficients[:,1].copy()/1000.

        # print(np.max(clust_r), np.arccos(np.max(clust_r))*180./np.pi)

#         clust_x = self.clust_r*np.sin(self.clust_t)
#         clust_y = self.clust_r*np.cos(self.clust_t)

#         fov_xrng = [np.min(clust_x), np.max(clust_x)]
#         fov_yrng = [np.min(clust_y), np.max(clust_y)]
#         self.fov_cent = [np.mean(fov_xrng), np.mean(fov_yrng)]

#         xks, yks = np.meshgrid(np.linspace(fov_xrng[0],fov_xrng[1],8), np.linspace(fov_yrng[0],fov_yrng[1],8))
#         self.cx = xks.flatten()
#         self.cy = yks.flatten()

        caz = [self.cent_az*np.pi/180.]
        cel = [self.cent_el*np.pi/180.]
        circ_az, circ_el = hav_new(self.cent_az*np.pi/180., self.cent_el*np.pi/180., np.arange(0., 360., 60.)*np.pi/180., np.pi/24.)
        caz.extend(circ_az)
        cel.extend(circ_el)
        circ_az, circ_el = hav_new(self.cent_az*np.pi/180., self.cent_el*np.pi/180., np.arange(0., 360., 45.)*np.pi/180.+np.pi/8, np.pi/12.)
        caz.extend(circ_az)
        cel.extend(circ_el)
        circ_az, circ_el = hav_new(self.cent_az*np.pi/180., self.cent_el*np.pi/180., np.arange(0., 360., 30.)*np.pi/180., np.pi/8.)
        caz.extend(circ_az)
        cel.extend(circ_el)
        circ_az, circ_el = hav_new(self.cent_az*np.pi/180., self.cent_el*np.pi/180., np.arange(0., 360., 15.)*np.pi/180.+np.pi/24, np.pi/4.5)
        caz.extend(circ_az)
        cel.extend(circ_el)

        rbf = BasisFunctions(caz, cel)
        N = rbf.Nbasis
        
        self.caz = caz
        self.cel = cel
        #
        #
        # N = len(self.cx)

        bound_az, bound_el = hav_new(self.cent_az*np.pi/180., self.cent_el*np.pi/180., np.arange(0., 360., 10.)*np.pi/180., np.pi/5)

        # x_const = self.boundary_circle*np.cos(np.linspace(0.,2*np.pi, 40))+self.fov_cent[0]
        # y_const = self.boundary_circle*np.sin(np.linspace(0.,2*np.pi, 40))+self.fov_cent[1]
        C = len(bound_el)

        # X = list()
        
        stidx = np.argmin(np.abs(self.time-np.datetime64(self.starttime).astype('int')))
        etidx = np.argmin(np.abs(self.time-np.datetime64(self.endtime).astype('int')))

        self.X = np.empty((etidx-stidx, 4, N+C))
        print(self.chapman_coefficients.shape)

        for m, chap_coeff in enumerate(self.chapman_coefficients):
            print('2D fit - ' + str(self.time[stidx+m].astype('datetime64[s]')))

            for n, (vobs, const) in enumerate(zip(chap_coeff.T, self.boundary_value)):

                constraints = np.array([[az, el, const] for az, el in zip(bound_az, bound_el)])

                a = np.zeros((N+C,N+C))
                b = np.zeros(N+C)

                a[:N,:N] = np.array([[2*np.sum(rbf.Phi(i,self.clust_az,self.clust_el)*rbf.Phi(j,self.clust_az,self.clust_el)) for i in range(N)] for j in range(N)])
                a[:N,N:] = np.array([[-rbf.Phi(j,r[0],r[1]) for r in constraints] for j in range(N)])
                a[N:,:N] = np.array([[rbf.Phi(i,r[0],r[1]) for i in range(N)] for r in constraints])
                b[:N] = np.array([2*np.sum(vobs*rbf.Phi(j,self.clust_az,self.clust_el)) for j in range(N)])
                b[N:] = np.array([r[2] for r in constraints])
                # print(a.shape, b.shape)

                self.X[m,n,:] = np.linalg.solve(a,b)

#         for i, chap_coeff in enumerate(self.chapman_coefficients):
#             print('2D fit - ' + str(self.time[i].astype('datetime64[s]')))

#             for j, (vobs, const) in enumerate(zip(chap_coeff.T, self.boundary_value)):

#                 constraints = np.array([[x, y, const] for x, y in zip(x_const, y_const)])

#                 a = np.zeros((N+C,N+C))
#                 b = np.zeros(N+C)

#                 a[:N,:N] = np.array([[2*np.sum(rbf.Phi(i,clust_x,clust_y)*rbf.Phi(j,clust_x,clust_y)) for i in range(N)] for j in range(N)])
#                 a[:N,N:] = np.array([[-rbf.Phi(j,r[0],r[1]) for r in constraints] for j in range(N)])
#                 a[N:,:N] = np.array([[rbf.Phi(i,r[0],r[1]) for i in range(N)] for r in constraints])
#                 b[:N] = np.array([2*np.sum(vobs*rbf.Phi(j,clust_x,clust_y)) for j in range(N)])
#                 b[N:] = np.array([r[2] for r in constraints])
#                 # print(a.shape, b.shape)
#                 # print(np.linalg.solve(a,b))

#                 self.X[i,j,:] = np.linalg.solve(a,b)

        # self.X = np.array(X)

# Need to output and save X and fov_cent
    def save_output(self):

        stidx = np.argmin(np.abs(self.time-np.datetime64(self.starttime).astype('int')))
        etidx = np.argmin(np.abs(self.time-np.datetime64(self.endtime).astype('int')))

        with h5py.File(self.output_filename, 'w') as h5:
            h5.create_dataset('X', data=self.X)
            # h5.create_dataset('fov_cent', data=self.fov_cent)
            h5.create_dataset('cent_az', data=self.cent_az)
            h5.create_dataset('cent_el', data=self.cent_el)
            h5.create_dataset('caz', data=self.caz)
            h5.create_dataset('cel', data=self.cel)
            h5.create_dataset('time', data=self.time[stidx:etidx])
            h5.create_dataset('boundary_value', data=self.boundary_value)
            # h5.create_dataset('boundary_circle', data=self.boundary_circle)


class CalcInterp(object):
    def __init__(self, filename):

        self.load_file(filename)

        self.rbf = BasisFunctions(self.caz, self.cel)


    def load_file(self, filename):
        with h5py.File(filename, 'r') as h5:
            self.X = h5['X'][:]
            # self.fov_cent = h5['fov_cent'][:]
            self.cent_az = h5['cent_az'][()]
            self.cent_el = h5['cent_el'][()]
            self.caz = h5['caz'][:]
            self.cel = h5['cel'][:]
            utime = h5['time'][:]
            self.boundary_value = h5['boundary_value'][:]
            # self.boundary_circle = h5['boundary_circle'][()]

        self.time = utime.astype('datetime64[s]')


    def grid_enu(self, targtime, xrng, yrng, zrng):

        tidx = np.argmin(np.abs(self.time-targtime))
        print(self.time[tidx])

        Xgrid, Ygrid, Zgrid = np.meshgrid(xrng, yrng, zrng)

        azgrid, elgrid, _ = pm.enu2aer(Xgrid, Ygrid, Zgrid, deg=False)

        # xgrid = np.cos(elgrid)*np.sin(azgrid)
        # ygrid = np.cos(elgrid)*np.cos(azgrid)

        # out_of_bound = np.sqrt((xgrid-self.fov_cent[0])**2 + (ygrid-self.fov_cent[1])**2)>self.boundary_circle

        a = np.sin((elgrid-self.cent_el*np.pi/180.)/2)**2 + np.cos(elgrid)*np.cos(self.cent_el*np.pi/180.)*np.sin((azgrid-self.cent_az*np.pi/180.)/2)**2
        c = 2*np.arctan2(np.sqrt(a),np.sqrt(1-a))
        out_of_bound = c>np.pi/5

        pgrid = list()
        for x1, bc in zip(self.X[tidx], self.boundary_value):
            pg = np.sum(np.array([x1[i]*self.rbf.Phi(i,azgrid, elgrid) for i in range(self.rbf.Nbasis)]), axis=0)
            # print(x1)
            pg[out_of_bound] = bc
            pgrid.append(pg)
        pgrid = np.array(pgrid)
        # pgrid = np.array([np.sum(np.array([x1[i]*Phi(i,xgrid, ygrid) for i in range(N)]), axis=0) for x1 in X])

        vgrid = chapman(Zgrid, pgrid[0], pgrid[1], pgrid[2], pgrid[3])
        print(vgrid.shape)

        return Xgrid, Ygrid, Zgrid, vgrid

    def point_enu(self, targtime, epnt, npnt, upnt):

        tidx = np.argmin(np.abs(self.time-targtime))

        azpnt, elpnt, _ = pm.enu2aer(epnt, npnt, upnt, deg=False)

<<<<<<< HEAD
        xpnt = np.cos(elpnt)*np.sin(azpnt)
        ypnt = np.cos(elpnt)*np.cos(azpnt)
=======
>>>>>>> 62a3c628

        #out_of_bound = np.sqrt((xpnt-self.fov_cent[0])**2 + (ypnt-self.fov_cent[1])**2)>self.boundary_circle

        a = np.sin((elpnt-self.cent_el*np.pi/180.)/2)**2 + np.cos(elpnt)*np.cos(self.cent_el*np.pi/180.)*np.sin((azpnt-self.cent_az*np.pi/180.)/2)**2
        c = 2*np.arctan2(np.sqrt(a),np.sqrt(1-a))
        out_of_bound = c>np.pi/5

        pgrid = list()
        for x1, bc in zip(self.X[tidx], self.boundary_value):
<<<<<<< HEAD
            pg = np.sum(np.array([x1[i]*self.rbf.Phi(i,xpnt, ypnt) for i in range(self.rbf.Nbasis)]), axis=0)
=======
            pg = np.sum(np.array([x1[i]*self.rbf.Phi(i, azpnt, elpnt) for i in range(self.rbf.Nbasis)]), axis=0)
>>>>>>> 62a3c628
            # print(x1)
            pg[out_of_bound] = bc
            pgrid.append(pg)
        pgrid = np.array(pgrid)
        # pgrid = np.array([np.sum(np.array([x1[i]*Phi(i,xgrid, ygrid) for i in range(N)]), axis=0) for x1 in X])

        vpnt = chapman(upnt, pgrid[0], pgrid[1], pgrid[2], pgrid[3])
        print(vpnt.shape)

        return vpnt

   # def point_geodetic(self, targtime, lat, lon, alt):

       # tidx = np.argmin(np.abs(self.time-targtime))

       # azpnt, elpnt, _ = pm.geodetic2aer(lat, lon, h, lat0, lon0, h0)
        # azpnt, elpnt, _ = pm.enu2aer(epnt, npnt, upnt, deg=False)

        # fig = plt.figure(figsize=(30,6))
        # gs = gridspec.GridSpec(1,5)
        # for i in range(5):
        #     ax = fig.add_subplot(gs[i])
        #     aidx = 10*i+10
        #     c = ax.pcolormesh(Xgrid[:,:,aidx]/1000., Ygrid[:,:,aidx]/1000., vgrid[:,:,aidx], vmin=0., vmax=5.e11)
        #     # ax.pcolormesh(Xgrid[:,:,2*i], Ygrid[:,:,2*i], elgrid2[:,:,2*i]*180./np.pi, vmin=0., vmax=90.)
        #     ax.set_title('Alt = {} km'.format(int(Zgrid[0,0,aidx]/1000.)))
        #     ax.set_aspect('equal')
        # # cax = fig.add_axes([0.91, 0.15, 0.02, 0.7])
        # # fig.colorbar(c, cax=cax, label=r'Electron Density (m$^{-3}$)')
        # # plt.savefig(figure_ouput_dir+'alt_slice.png', bbox_inches='tight')
        # plt.show()


def main():
    config_file_help = 'Some help string'

    # Build the argument parser tree
    parser = argparse.ArgumentParser(description=config_file_help,
                            formatter_class=argparse.RawDescriptionHelpFormatter)
    arg = parser.add_argument('config',help='Configuration file for volumetric interpolation.')
    args = vars(parser.parse_args())

    Interp4Model(args['config'])

if __name__=='__main__':
    main()<|MERGE_RESOLUTION|>--- conflicted
+++ resolved
@@ -427,12 +427,6 @@
 
         azpnt, elpnt, _ = pm.enu2aer(epnt, npnt, upnt, deg=False)
 
-<<<<<<< HEAD
-        xpnt = np.cos(elpnt)*np.sin(azpnt)
-        ypnt = np.cos(elpnt)*np.cos(azpnt)
-=======
->>>>>>> 62a3c628
-
         #out_of_bound = np.sqrt((xpnt-self.fov_cent[0])**2 + (ypnt-self.fov_cent[1])**2)>self.boundary_circle
 
         a = np.sin((elpnt-self.cent_el*np.pi/180.)/2)**2 + np.cos(elpnt)*np.cos(self.cent_el*np.pi/180.)*np.sin((azpnt-self.cent_az*np.pi/180.)/2)**2
@@ -441,11 +435,9 @@
 
         pgrid = list()
         for x1, bc in zip(self.X[tidx], self.boundary_value):
-<<<<<<< HEAD
-            pg = np.sum(np.array([x1[i]*self.rbf.Phi(i,xpnt, ypnt) for i in range(self.rbf.Nbasis)]), axis=0)
-=======
+
             pg = np.sum(np.array([x1[i]*self.rbf.Phi(i, azpnt, elpnt) for i in range(self.rbf.Nbasis)]), axis=0)
->>>>>>> 62a3c628
+
             # print(x1)
             pg[out_of_bound] = bc
             pgrid.append(pg)
